import datetime
from typing import List, Literal, Optional, TypeVar, Any
from sqlalchemy.orm import Session
from sqlalchemy import func, case

from myapi.domain.news.news_models import (
    MarketForecast,
    WebSearchResult,
    AiAnalysisModel,
)
from myapi.domain.news.news_schema import (
    MarketForecastSchema,
    MarketAnalysis,
    AiAnalysisVO,
)


class WebSearchResultRepository:
    def __init__(self, db_session: Session):
        self.db_session = db_session

    def bulk_create(self, records: List[WebSearchResult]) -> List[WebSearchResult]:
        self.db_session.bulk_save_objects(records)
        self.db_session.commit()
        return records

    def get_search_results(
        self,
        result_type: str,
        ticker: Optional[str] = None,
        start_date: Optional[str] = None,
        end_date: Optional[str] = None,
    ) -> List[WebSearchResult]:
        query = self.db_session.query(WebSearchResult).filter(
            WebSearchResult.result_type == result_type
        )
        if ticker != "" and ticker is not None:
            query = query.filter(WebSearchResult.ticker == ticker)

        if start_date:
            query = query.filter(WebSearchResult.created_at >= start_date)

        if end_date:
            query = query.filter(WebSearchResult.created_at < end_date)

        query = query.order_by(WebSearchResult.date_yyyymmdd.desc())

        return query.all()

    def get_ticker_counts_by_recommendation(
        self, recommendation: str, limit: int, date: Optional[datetime.date]
    ):
        """
        추천(recommendation) 유형에 따라 티커별 점수를 계산하여 순위를 매깁니다.
        - recommendation='buy': Buy +1, Sell -1, Hold 0 점으로 계산
        - recommendation='sell': Sell +1, Buy -1, Hold 0 점으로 계산
        """
        current_date = datetime.date.today() if date is None else date

        if recommendation.lower() == "buy":
            score_expression = case(
                (WebSearchResult.recommendation == "Buy", 1),
                (WebSearchResult.recommendation == "Sell", -1),
                else_=0,
            )
        elif recommendation.lower() == "sell":
            score_expression = case(
                (WebSearchResult.recommendation == "Sell", 1),
                (WebSearchResult.recommendation == "Buy", -1),
                else_=0,
            )
        else:
            # 'buy' 또는 'sell'이 아닌 경우 빈 리스트를 반환합니다.
            return []

        score = func.sum(score_expression).label("score")

        query = (
            self.db_session.query(
                WebSearchResult.ticker,
                score,
            )
            .filter(WebSearchResult.result_type == "ticker")
            .filter(WebSearchResult.created_at >= current_date.strftime("%Y-%m-%d"))
            .group_by(WebSearchResult.ticker)
            .order_by(score.desc())
            .limit(limit)
        )

        return query.all()

    def create(self, forecast: MarketForecast):
        self.db_session.add(forecast)
        self.db_session.commit()
        self.db_session.refresh(forecast)

        up_percentage = None
        if forecast.up_percentage is not None:
            up_percentage = float(str(forecast.up_percentage))

        return MarketForecastSchema(
            created_at=forecast.created_at.isoformat(),
            date_yyyymmdd=str(forecast.date_yyyymmdd),
            outlook="UP" if str(forecast.outlook) == "UP" else "DOWN",
            reason=str(forecast.reason),
            up_percentage=up_percentage,
        )

    def get_by_date(
        self,
        start_date_yyyymmdd: str,
        end_date_yyyymmdd: str,
        source: Literal["Major", "Minor"],
    ):
        # result = (
        #     self.db_session.query(MarketForecast)
        #     .filter(MarketForecast.date_yyyymmdd == date_yyyymmdd)
        #     .filter(MarketForecast.source == source)
        #     .first()
        # )

        response = (
            self.db_session.query(MarketForecast)
            .filter(MarketForecast.date_yyyymmdd >= start_date_yyyymmdd)
            .filter(MarketForecast.date_yyyymmdd <= end_date_yyyymmdd)
            .filter(MarketForecast.source == source)
            .order_by(MarketForecast.date_yyyymmdd.asc())
            .all()
        )

        if not response:
            return None

        results = []

        for result in response:
            up_percentage = None

            if result.up_percentage is not None:
                up_percentage = float(str(result.up_percentage))

            results.append(
                MarketForecastSchema(
                    created_at=result.created_at.isoformat(),
                    date_yyyymmdd=str(result.date_yyyymmdd),
                    outlook="UP" if str(result.outlook) == "UP" else "DOWN",
                    reason=str(result.reason),
                    up_percentage=up_percentage,
                )
            )

        return results

    def safe_convert(self, value: Any, target_type: type = int):
        """SQLAlchemy Column이나 다른 객체에서 안전하게 원하는 타입으로 변환합니다.

        Args:
            value: 변환할 값
            target_type: 변환할 타입 (기본값: int)

        Returns:
            변환된 값 또는 None (변환 실패 시)
        """
        if value is None:
            return None
        try:
            return target_type(value)
        except (TypeError, ValueError):
            return None

    def get_analysis_by_date(
        self,
        analysis_date: datetime.date,
        name: str = "market_analysis",
        schema: type | None = MarketAnalysis,
    ) -> AiAnalysisVO | None:
        """Fetch analysis data for a given date and type.

        Parameters
        ----------
        analysis_date: datetime.date
            Date of the analysis to retrieve.
        name: str
            Identifier of the analysis type. Defaults to ``"market_analysis"``.
        schema: Optional[type]
            Pydantic schema used to validate the stored value. If ``None`` the
            raw JSON value is returned.
        """

        result = (
            self.db_session.query(AiAnalysisModel)
            .filter(
                AiAnalysisModel.date == analysis_date.strftime("%Y-%m-%d"),
                AiAnalysisModel.name == name,
            )
            .first()
        )

        if not result:
            return None

        value = result.value
        if schema is not None:
            try:
                value = schema.model_validate(value)
            except Exception:
                # Fall back to raw value if validation fails
                value = result.value

        return AiAnalysisVO(
            id=self.safe_convert(result.id),
            date=str(result.date),
            name=result.name,
            value=value,
        )

    def create_analysis(
        self,
        analysis_date: datetime.date,
        analysis: Any,
        name: str = "market_analysis",
    ) -> AiAnalysisVO:
        """Store analysis data for a given date and type."""

        value = (
            analysis.model_dump(mode="json")
            if hasattr(analysis, "model_dump")
            else analysis
        )

        db_obj = AiAnalysisModel(
            date=analysis_date.strftime("%Y-%m-%d"),
<<<<<<< HEAD
            value=analysis.model_dump(mode="json"),  # 이 부분은 올바릅니다
            name="market_overview",
=======
            name=name,
            value=value,
>>>>>>> 121990c6
        )
        self.db_session.add(db_obj)
        self.db_session.commit()
        self.db_session.refresh(db_obj)

        return AiAnalysisVO(
            id=self.safe_convert(db_obj.id),
            date=str(db_obj.date),
            name=db_obj.name,
            value=analysis,
        )<|MERGE_RESOLUTION|>--- conflicted
+++ resolved
@@ -210,7 +210,7 @@
         return AiAnalysisVO(
             id=self.safe_convert(result.id),
             date=str(result.date),
-            name=result.name,
+            name=str(result.name),
             value=value,
         )
 
@@ -230,13 +230,8 @@
 
         db_obj = AiAnalysisModel(
             date=analysis_date.strftime("%Y-%m-%d"),
-<<<<<<< HEAD
-            value=analysis.model_dump(mode="json"),  # 이 부분은 올바릅니다
-            name="market_overview",
-=======
             name=name,
             value=value,
->>>>>>> 121990c6
         )
         self.db_session.add(db_obj)
         self.db_session.commit()
@@ -245,6 +240,6 @@
         return AiAnalysisVO(
             id=self.safe_convert(db_obj.id),
             date=str(db_obj.date),
-            name=db_obj.name,
+            name=str(db_obj.name),
             value=analysis,
         )