from decimal import Decimal
from enum import Enum
from pydantic import BaseModel
from datetime import datetime
from typing import Optional, Dict, Union

from myapi.domain.ai.ai_schema import ActionType


class FuturesVO(BaseModel):
    id: Union[int, None] = None
    symbol: str
    price: Union[float, int]
    quantity: Union[float, int]
    side: str
    timestamp: Union[str, datetime]
    position_type: str
    take_profit: Union[float, int, None] = None  # <--- None 허용
    stop_loss: Union[float, int, None] = None  # <--- None 허용
    status: str
    order_id: str
    parent_order_id: str

    class Config:
        from_attributes = True


class FuturesBase(BaseModel):
    symbol: str
    price: float
    quantity: float
    side: str
    order_id: str
    parent_order_id: str


class FuturesCreate(FuturesBase):
    pass


class FuturesResponse(FuturesBase):
    id: int
    timestamp: datetime
    position_type: Optional[str]
    take_profit: Optional[float]
    stop_loss: Optional[float]
    status: Optional[str]

    class Config:
        from_attributes = True


class PivotPoints(BaseModel):
    pivot: float
    support1: float
    resistance1: float
    support2: float
    resistance2: float


class BollingerBands(BaseModel):
    middle_band: float
    upper_band: float
    lower_band: float


class MACDResult(BaseModel):
    macd: float
    signal: float
    histogram: float
    crossover: bool
    crossunder: bool


class Ticker(BaseModel):
    last: float
    bid: Optional[float]
    ask: Optional[float]
    high: Optional[float]
    low: Optional[float]
    open: Optional[float]
    close: Optional[float]


class TechnicalAnalysis(BaseModel):
    support: Optional[float]
    resistance: Optional[float]
    pivot: Optional[float]
    support2: Optional[float]
    resistance2: Optional[float]
    bollinger_bands: BollingerBands
    fibonacci_levels: Dict[str, float]  # 동적 키로 인해 Dict 유지
    macd_divergence: Optional[bool]
    macd_crossover: Optional[bool]
    macd_crossunder: Optional[bool]
    rsi_divergence: Optional[bool]
    volume_trend: Optional[str]


class FutureInvestMentOrderParams(BaseModel):
    # if positionSide == LONG: has takeProfit
    # if positionSide == SHORT: has stopPrice
    positionSide: str
    takeProfit: Optional[float]
    stopPrice: Optional[float]


class FuturesOrderRequest(BaseModel):
    symbol: str
    quantity: float
    price: float
    tp_price: float
    sl_price: float
    leverage: int


<<<<<<< HEAD
class FutureActionType(str, Enum):
    LONG = "LONG"
    SHORT = "SHORT"
    HOLD = "HOLD"
    CANCLE = "CANCLE"


class FutureOpenAISuggestion(BaseModel):
    action: FutureActionType
=======
class FuturesActionType(str, Enum):
    LONG = "LONG"
    SHORT = "SHORT"
    HOLD = "HOLD"
    CLOSE_ORDER = "CLOSE_ORDER"


class FutureOpenAISuggestion(BaseModel):
    action: FuturesActionType
>>>>>>> de95e7db
    reasoning: str
    order: FuturesOrderRequest


class FuturesConfigRequest(BaseModel):

    # margin_type: str = "ISOLATED"
    symbol: str = "BTCUSDT"
    leverage: int = 2
    margin_type: str = "ISOLATED"


class TechnicalAnalysisRequest(BaseModel):
    symbol: str = "BTCUSDT"
    interval: str = "1h"
    size: int = 500


class FuturesClosePositionRequest(BaseModel):
    symbol: str
    quantity: Optional[float] = None


class FuturesBalancePositionInfo(BaseModel):
    position: str  # "LONG" or "SHORT"
    position_amt: float
    entry_price: float
    leverage: Optional[int]
    unrealized_profit: float


class FuturesBalance(BaseModel):
    symbol: str
    free: int | float | Decimal
    used: int | float | Decimal
    total: int | float | Decimal

    positions: Optional[FuturesBalancePositionInfo]

    @property
    def available(self):
        return float(self.free) - float(self.used)

    @property
    def description(self):
        return f"[{self.symbol}]: {self.available} Available"


class FuturesBalances(BaseModel):
    balances: list[FuturesBalance]


class ExecuteFuturesRequest(BaseModel):
    symbol: str = "BTCUSDT"
    limit: int = 500
    timeframe: str = "1h"


class PlaceFuturesOrder(BaseModel):
    id: str
    symbol: str
    origQty: float
    order_id: str
    clientOrderId: str
    side: str
    avgPrice: Optional[float]
    cumQuote: Optional[float]
    triggerPrice: Optional[float]
    stopPrice: Optional[float]


class PlaceFuturesOrderResponse(BaseModel):
    buy_order: Optional[PlaceFuturesOrder]
    sell_order: Optional[PlaceFuturesOrder]
    tp_order: PlaceFuturesOrder
    sl_order: PlaceFuturesOrder<|MERGE_RESOLUTION|>--- conflicted
+++ resolved
@@ -114,17 +114,6 @@
     leverage: int
 
 
-<<<<<<< HEAD
-class FutureActionType(str, Enum):
-    LONG = "LONG"
-    SHORT = "SHORT"
-    HOLD = "HOLD"
-    CANCLE = "CANCLE"
-
-
-class FutureOpenAISuggestion(BaseModel):
-    action: FutureActionType
-=======
 class FuturesActionType(str, Enum):
     LONG = "LONG"
     SHORT = "SHORT"
@@ -134,7 +123,6 @@
 
 class FutureOpenAISuggestion(BaseModel):
     action: FuturesActionType
->>>>>>> de95e7db
     reasoning: str
     order: FuturesOrderRequest
 
